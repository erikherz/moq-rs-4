--- conflicted
+++ resolved
@@ -15,13 +15,6 @@
 
 # Generate a random 16 character name by default.
 #NAME="${NAME:-$(head /dev/urandom | LC_ALL=C tr -dc 'a-zA-Z0-9' | head -c 16)}"
-<<<<<<< HEAD
-
-# JK use the name "dev" instead
-# TODO use that random name if the host is not localhost
-NAME="${NAME:-dev}"
-=======
->>>>>>> 1cd2130b
 
 # JK use the name "bbb" instead, matching the Big Buck Bunny demo.
 # TODO use that random name if the host is not localhost
@@ -45,8 +38,4 @@
 	-an \
 	-f mp4 -movflags cmaf+separate_moof+delay_moov+skip_trailer \
 	-frag_duration 1 \
-<<<<<<< HEAD
-	- | cargo run --bin moq-pub -- "$URL" "$@"
-=======
-	- | cargo run --bin moq-pub -- --name "$NAME" "$URL" "$@"
->>>>>>> 1cd2130b
+	- | cargo run --bin moq-pub -- --name "$NAME" "$URL" "$@"